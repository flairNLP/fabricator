import logging
from typing import List, Dict, Union, Optional
from datasets import Dataset

from langchain.prompts import PromptTemplate

logger = logging.getLogger(__name__)

ClassificationLabels = List[str]
ID2Label = Dict[int, str]
ClassificationOptions = Union[ClassificationLabels, ID2Label]


class LLMPrompt:
    """Base class for prompt generation. This class formats the prompt for the fewshot / support set examples
    and the target variable such that the dataset generator can simply put in the invocation context."""

    def __init__(
        self,
        input_variables: Union[List[str], str],
        target_variable: Optional[str] = None,
        task_description: Optional[str] = None,
        label_options: Optional[ClassificationOptions] = None,
        examples_formatting_template: Optional[str] = None,
        target_formatting_template: Optional[str] = None,
        example_separator: str = "\n\n",
        inner_example_separator: str = "\n",
    ):
        """Base class for prompt generation. This class formats the prompt for the fewshot / support set examples.

        Args:
            input_variables (Union[List[str], str]): List or string of input variables / column names for the
            fewshot / support set examples
            target_variable (Optional[str], optional): Target variable / column name. The column is annotated by the
            LLM. Defaults to None.
            task_description (Optional[str], optional): Task description for the prompt (prefix). Defaults to None.
            label_options (Optional[ClassificationOptions], optional): Label options for the LLM to choose from.
            Defaults to None.
            examples_formatting_template (Optional[str], optional): Template for formatting the fewshot / support set
            examples. Defaults to None.
            target_formatting_template (Optional[str], optional): Template for formatting the target variable.
            Defaults to None.
            example_separator (str, optional): Separator between the fewshot / support set examples.
            Defaults to "\n\n".
            inner_example_separator (str, optional): Separator in-between a single fewshot examples. Defaults to "\n".

        Raises:
            AttributeError: If label_options is not a dict or list
            KeyError: If the task_description cannot be formatted with the variable 'label_options'

        Examples:
            >>> from datasets import load_dataset
            >>> from ai_dataset_generator.prompts import ClassLabelPrompt
            >>> input_variable = "text"
            >>> target_variable = "coarse_label"
            >>>
            >>> dataset = load_dataset("trec", split="train")
            >>> id2label = dict(enumerate(dataset.features[target_variable].names))
            >>> fewshot_examples = dataset.select([1,2,3])
            >>>
            >>> prompt = ClassLabelPrompt(
            >>>    input_variables=input_variable,
            >>>    target_variable=target_variable,
            >>>    label_options=id2label,
            >>> )
            >>>
            >>> raw_prompt = prompt.get_prompt_text(fewshot_examples)
            >>> print(raw_prompt)
        """
<<<<<<< HEAD
        if label_options is not None:
            if "{label_options}" not in task_description:
                logger.warning(
                    f"{label_options} is not found in the task_description. If you want to limit your answers to "
                    f"these information, make sure to include {label_options}."
                )
=======
        if label_options is not None and "{label_options}" not in task_description:
            logger.warning(
                "{label_options} is not found in the task_description. If you want to limit your answers to "
                "these information, make sure to include {label_options}."
            )
>>>>>>> e54b9c1a

        if label_options is not None and "{label_options}" in task_description:
            if isinstance(label_options, dict):
                formatted_label_options = ", ".join([f"{k}: {v}" for k, v in label_options.items()])
            elif isinstance(label_options, list):
                formatted_label_options = ", ".join(label_options)
            else:
                raise AttributeError("Type of label options must be either Dict[int, str] or List[str]")

            try:
                task_description = task_description.format(label_options=formatted_label_options)
            except KeyError as exc:
                raise KeyError(
                    "The provided task description cannot be formatted with the variable 'label_options'. "
                    "You need to include {label_options} in the task_description string to limit your prompt output "
                    "to these labels. For example: task_description='[...] limit your answer to: {label_options}.'"
                ) from exc

        # If only one input_variable is passed, convert it to a list
        if isinstance(input_variables, str):
            input_variables = [input_variables]
        self.input_variables = input_variables
        self.target_variable = target_variable
        self.task_description = task_description
        self.example_separator = example_separator
        self.inner_example_separator = inner_example_separator

        # variables_for_examples are the column names for the fewshot / support set examples
        if target_variable is not None:
            self.variables_for_examples = input_variables + [target_variable]
        else:
            self.variables_for_examples = input_variables

        # Create prompt template for support examples
        if examples_formatting_template is None:
            examples_formatting_template = self.inner_example_separator.join(
                [f"{var.capitalize()}: {{{var}}}" for var in self.variables_for_examples]
            )

        self.example_prompt = PromptTemplate(
            input_variables=self.variables_for_examples,
            template=examples_formatting_template,
        )

        # Create format template for variable annotation or unlabeled generation
        if target_formatting_template is None:
            if target_variable is not None:
                prediction_suffix = f"{target_variable.capitalize()}: "
            else:
                prediction_suffix = ""

            self.target_formatting_template = "\n".join(
                [f"{var.capitalize()}: {{{var}}}" for var in input_variables] + [prediction_suffix]
            )

        else:
            self.target_formatting_template = target_formatting_template

    @staticmethod
    def filter_example_by_columns(example: Dict[str, str], columns: List[str]) -> Dict[str, str]:
        """Filter single example by columns.

        Args:
            example (Dict[str, str]): Example to filter
            columns (List[str]): Columns to keep

        Returns:
            Dict[str, str]: Filtered example
        """
        filtered_example = {key: value for key, value in example.items() if key in columns}
        return filtered_example

    def filter_examples_by_columns(self, dataset: Dataset, columns: List[str]) -> List[Dict[str, str]]:
        """Filter examples by columns.

        Args:
            dataset (Dataset): Dataset to filter
            columns (List[str]): Columns to keep

        Returns:
            List[Dict[str, str]]: Filtered examples
        """
        filtered_inputs = []
        for example in dataset:
            filtered_inputs.append(self.filter_example_by_columns(example, columns))
        return filtered_inputs

    def get_prompt_text(self, examples: Dataset) -> str:
        """Get prompt text for the given examples.

        Args:
            examples (Dataset): Examples to use for the prompt

        Returns:
            str: Prompt text
        """
        examples = self.filter_examples_by_columns(examples, self.variables_for_examples)
        formatted_examples = [self.example_prompt.format_prompt(**example).text for example in examples]
        prompt_text = self.example_separator.join(
            [self.task_description] + formatted_examples + [self.target_formatting_template]
        )
        return prompt_text<|MERGE_RESOLUTION|>--- conflicted
+++ resolved
@@ -67,20 +67,11 @@
             >>> raw_prompt = prompt.get_prompt_text(fewshot_examples)
             >>> print(raw_prompt)
         """
-<<<<<<< HEAD
-        if label_options is not None:
-            if "{label_options}" not in task_description:
-                logger.warning(
-                    f"{label_options} is not found in the task_description. If you want to limit your answers to "
-                    f"these information, make sure to include {label_options}."
-                )
-=======
         if label_options is not None and "{label_options}" not in task_description:
             logger.warning(
                 "{label_options} is not found in the task_description. If you want to limit your answers to "
                 "these information, make sure to include {label_options}."
             )
->>>>>>> e54b9c1a
 
         if label_options is not None and "{label_options}" in task_description:
             if isinstance(label_options, dict):
