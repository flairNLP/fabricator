--- conflicted
+++ resolved
@@ -1,13 +1,7 @@
 from .base import AnnotationPrompt, BasePrompt, GenerationPrompt
 from .plain_text import TextGenerationPrompt
-<<<<<<< HEAD
 from .question_answering import QuestionAnnotationPrompt, AnswerAnnotationPrompt, ContextAnnotationPrompt
 from .ner import NamedEntityAnnotationPrompt
-=======
-from .question_answering import (AnswerAnnotationPrompt,
-                                 ContextAnnotationPrompt,
-                                 QuestionAnnotationPrompt)
->>>>>>> 98658d8b
 
 __all__ = [
     "BasePrompt",
